// #version 450 core
// #extension GL_GOOGLE_include_directive : enable
#ifndef VSM_COMMON_H
#define VSM_COMMON_H

#include "../../Resources.h.glsl"

////////////// Globals

#ifndef VSM_NO_PUSH_CONSTANTS
FVOG_DECLARE_ARGUMENTS(VsmPushConstants)
{
  FVOG_UINT32 globalUniformsIndex;
  FVOG_UINT32 pageTablesIndex;
  FVOG_UINT32 physicalPagesIndex;
  FVOG_UINT32 vsmBitmaskHzbIndex;
  FVOG_UINT32 vsmUniformsBufferIndex;
  FVOG_UINT32 dirtyPageListBufferIndex;
  FVOG_UINT32 clipmapUniformsBufferIndex;
  FVOG_UINT32 nearestSamplerIndex;
  FVOG_UINT32 pageClearDispatchIndex;

  // VsmMarkVisiblePages
  FVOG_UINT32 gDepthIndex;

  //VsmReduceBitmaskHzb
  FVOG_UINT32 srcVsmBitmaskHzbIndex;
  FVOG_UINT32 dstVsmBitmaskHzbIndex;
  FVOG_INT32 currentPass;

  // VsmShadow + ShadowMain
  FVOG_UINT32 meshletInstancesIndex;
  FVOG_UINT32 meshletDataIndex;
  FVOG_UINT32 meshletPrimitivesIndex;
  FVOG_UINT32 meshletVerticesIndex;
  FVOG_UINT32 meshletIndicesIndex;
  FVOG_UINT32 transformsIndex;
  FVOG_UINT32 materialsIndex;
  FVOG_UINT32 materialSamplerIndex;
  FVOG_UINT32 clipmapLod; // Not a resource
  FVOG_UINT32 viewIndex;

  // VsmAllocRequests.h (VsmMarkVisiblePages and VsmAllocatePages)
  FVOG_UINT32 allocRequestsIndex;
  FVOG_UINT32 visiblePagesBitmaskIndex;
  FVOG_UINT32 physicalPagesUintIndex;
};
#endif

#ifndef __cplusplus
#include "../../Math.h.glsl"
#include "../../GlobalUniforms.h.glsl"

#define PAGE_SIZE 128
#define MAX_CLIPMAPS 32

#define PAGE_VISIBLE_BIT (1u)
#define PAGE_DIRTY_BIT (2u)
#define PAGE_BACKED_BIT (4u)

////////////// Resources
<<<<<<< HEAD
//layout(binding = 0, r32ui) uniform restrict uimage2DArray i_pageTables; // Level 0
//layout(binding = 1, r32f) uniform restrict image2D i_physicalPages;   // Level 0
//layout(binding = 10) uniform usampler2DArray s_vsmBitmaskHzb;
//FVOG_DECLARE_STORAGE_IMAGES(uimage2DArray);
layout(set = 0, binding = FVOG_STORAGE_IMAGE_BINDING, r32ui) uniform uimage2DArray pageTablesImages[];
layout(set = 0, binding = FVOG_STORAGE_IMAGE_BINDING, r32f) uniform image2D physicalPagesImages[];
FVOG_DECLARE_SAMPLED_IMAGES(utexture2DArray);
FVOG_DECLARE_SAMPLERS;

#define i_pageTables pageTablesImages[pageTablesIndex]
#define i_physicalPages physicalPagesImages[physicalPagesIndex]
#define s_vsmBitmaskHzb Fvog_usampler2DArray(vsmBitmaskHzbIndex, nearestSamplerIndex)
#define perFrameUniforms perFrameUniformsBuffers[globalUniformsIndex]

#define clipmapUniforms clipmapUniformsBuffers[clipmapUniformsBufferIndex]
#define vsmUniforms vsmUniformsBuffers[vsmUniformsBufferIndex]
#define dirtyPageList dirtyPageListBuffers[dirtyPageListBufferIndex]

FVOG_DECLARE_STORAGE_BUFFERS(ClipmapUniforms)
=======
layout(binding = 0, r32ui) uniform restrict uimage2DArray i_pageTables; // Level 0
layout(binding = 1, r32f) uniform restrict image2D i_physicalPages;   // Level 0
layout(binding = 2, r32ui) uniform restrict uimage2D i_physicalPagesOverdrawHeatmap;
layout(binding = 10) uniform usampler2DArray s_vsmBitmaskHzb;

layout(binding = 5, std430) restrict readonly buffer VsmMarkPagesDirectionalUniforms
>>>>>>> 439be529
{
  mat4 clipmapViewProjections[MAX_CLIPMAPS];
  uint clipmapTableIndices[MAX_CLIPMAPS];
  ivec2 clipmapPageOffsets[MAX_CLIPMAPS];
  uint numClipmaps;

  // The length, in world space, of a side of single (square) texel in the first clipmap
  float firstClipmapTexelLength;
  float projectionZLength;
}clipmapUniformsBuffers[];

#define VSM_HZB_FORCE_SUCCESS (1 << 0)
#define VSM_FORCE_DIRTY_VISIBLE_PAGES (1 << 1)

FVOG_DECLARE_STORAGE_BUFFERS(VsmGlobalUniforms)
{
  float lodBias;
  uint debugFlags;
}vsmUniformsBuffers[];

FVOG_DECLARE_STORAGE_BUFFERS(VsmDirtyPageList)
{
  uint count;
  uint data[];
}dirtyPageListBuffers[];

////////////// Helpers
bool GetIsPageVisible(uint pageData)
{
  return (pageData & PAGE_VISIBLE_BIT) != 0u;
}

bool GetIsPageDirty(uint pageData)
{
  return (pageData & PAGE_DIRTY_BIT) != 0u;
}

bool GetIsPageBacked(uint pageData)
{
  return (pageData & PAGE_BACKED_BIT) != 0u;
}

uint GetPagePhysicalAddress(uint pageData)
{
  return pageData >> 16;
}

uint SetIsPageVisible(uint pageData, bool isVisible)
{
  return (pageData & ~PAGE_VISIBLE_BIT) | (PAGE_VISIBLE_BIT * uint(isVisible));
}

uint SetIsPageDirty(uint pageData, bool isDirty)
{
  return (pageData & ~PAGE_DIRTY_BIT) | (PAGE_DIRTY_BIT * uint(isDirty));
}

uint SetIsPageBacked(uint pageData, bool isBacked)
{
  return (pageData & ~PAGE_BACKED_BIT) | (PAGE_BACKED_BIT * uint(isBacked));
}

uint SetPagePhysicalAddress(uint pageData, uint physicalAddress)
{
  return (pageData & 65535u) | (physicalAddress << 16);
}

bool TryPushPageClear(uint pageIndex)
{
  uint index = atomicAdd(dirtyPageList.count, 1);

  if (index >= dirtyPageList.data.length())
  {
    atomicAdd(dirtyPageList.count, -1);
    return false;
  }

  dirtyPageList.data[index] = pageIndex;
  return true;
}

ivec2 GetPhysicalTexelAddress(ivec2 texel, uint page)
{
  const int atlasWidth = imageSize(i_physicalPages).x / PAGE_SIZE;
  const ivec2 pageCorner = PAGE_SIZE * ivec2(page / atlasWidth, page % atlasWidth);
  return pageCorner + texel;
}

float LoadPageTexel(ivec2 texel, uint page)
{
  return imageLoad(i_physicalPages, GetPhysicalTexelAddress(texel, page)).x;
}

void StorePageTexel(ivec2 texel, uint page, float value)
{
  imageStore(i_physicalPages, GetPhysicalTexelAddress(texel, page), vec4(value, 0, 0, 0));
}

bool SampleVsmBitmaskHzb(uint vsmIndex, vec2 uv, int level)
{
  if ((vsmUniforms.debugFlags & VSM_HZB_FORCE_SUCCESS) != 0)
  {
    return true;
  }
  return bool(textureLod(s_vsmBitmaskHzb, vec3(fract(uv), vsmIndex), level).x);
}

bool CullQuadVsm(vec2 minXY, vec2 maxXY, uint virtualTableIndex)
{
  const vec4 boxUvs = vec4(minXY, maxXY);
  const vec2 hzbSize = vec2(textureSize(s_vsmBitmaskHzb, 0));
  const float width = (boxUvs.z - boxUvs.x) * hzbSize.x;
  const float height = (boxUvs.w - boxUvs.y) * hzbSize.y;
  
  // Select next level so the box is always in [0.5, 1.0) of a texel of the current level.
  // If the box is larger than a single texel of the current level, then it could touch nine
  // texels rather than four! So we need to round up to the next level.
  const float level = ceil(log2(max(width, height)));
  const bool[4] vis = bool[](
    SampleVsmBitmaskHzb(virtualTableIndex, boxUvs.xy, int(level)),
    SampleVsmBitmaskHzb(virtualTableIndex, boxUvs.zy, int(level)),
    SampleVsmBitmaskHzb(virtualTableIndex, boxUvs.xw, int(level)),
    SampleVsmBitmaskHzb(virtualTableIndex, boxUvs.zw, int(level)));
  const bool isVisible = vis[0] || vis[1] || vis[2] || vis[3];

  // Object is visible if it may overlap at least one active page
  if (isVisible)
  {
    return true;
  }

  return false;
}

struct PageAddressInfo
{
  ivec3 pageAddress;
  vec2 pageUv; // UV within a single page
  float projectedDepth;
  uint clipmapLevel;
  vec2 vsmUv; // UV within the whole VSM
  vec3 posLightNdc;
};

PageAddressInfo GetClipmapPageFromDepth1(float depth, ivec2 gid, ivec2 depthBufferSize)
{
  const vec2 texel = 1.0 / depthBufferSize;
  const vec2 uvCenter = (vec2(gid) + 0.5) * texel;
  // Unproject arbitrary, but opposing sides of the pixel (assume square) to compute side length
  const vec2 uvLeft = uvCenter + vec2(-texel.x, 0) * 0.5;
  const vec2 uvRight = uvCenter + vec2(texel.x, 0) * 0.5;

  const mat4 invProj = perFrameUniforms.invProj;
  const vec3 leftV = UnprojectUV_ZO(depth, uvLeft, invProj);
  const vec3 rightV = UnprojectUV_ZO(depth, uvRight, invProj);

  const float projLength = distance(leftV, rightV);

  // Assume each clipmap is 2x the side length of the previous
  precise const uint clipmapLevel = clamp(uint(ceil(vsmUniforms.lodBias + log2(projLength / clipmapUniforms.firstClipmapTexelLength))), 0, clipmapUniforms.numClipmaps - 1);
  const uint clipmapIndex = clipmapUniforms.clipmapTableIndices[clipmapLevel];

  const vec3 posW = UnprojectUV_ZO(depth, uvCenter, perFrameUniforms.invViewProj);
  const vec4 posLightC = clipmapUniforms.clipmapViewProjections[clipmapLevel] * vec4(posW, 1.0);
  const vec3 posLightNdc = posLightC.xyz / posLightC.w;
  const vec2 posLightUv = fract(posLightNdc.xy * 0.5 + 0.5);

  const ivec2 posLightTexel = ivec2(posLightUv * imageSize(i_pageTables).xy);
  const ivec3 pageAddress = ivec3(posLightTexel, clipmapIndex);

  PageAddressInfo addr;
  addr.pageAddress = pageAddress;
  // Tile UV across VSM
  const ivec2 tableSize = imageSize(i_pageTables).xy;
  addr.pageUv = tableSize * mod(posLightUv, 1.0 / tableSize);
  addr.projectedDepth = posLightC.z / posLightC.w;
  addr.clipmapLevel = clipmapLevel;
  addr.vsmUv = posLightUv;
  addr.posLightNdc = posLightNdc;

  return addr;
}

<<<<<<< HEAD
#endif // __cplusplus
=======
PageAddressInfo GetClipmapPageFromDepth2(float depth, ivec2 gid, ivec2 depthBufferSize)
{
  const vec2 texel = 1.0 / depthBufferSize;
  const vec2 uvCenter = (vec2(gid) + 0.5) * texel;

  const vec3 posW = UnprojectUV_ZO(depth, uvCenter, perFrameUniforms.invViewProj);
  const float dist = distance(posW, perFrameUniforms.cameraPos.xyz);

  // Assume each clipmap is 2x the side length of the previous
  const ivec2 tableSize = imageSize(i_pageTables).xy;
  const float firstClipmapWidth = tableSize.x * PAGE_SIZE * clipmapUniforms.firstClipmapTexelLength;
  const uint clipmapLevel = clamp(uint(ceil(vsmUniforms.lodBias + log2(2.0 * dist / firstClipmapWidth))), 0, clipmapUniforms.numClipmaps - 1);
  const uint clipmapIndex = clipmapUniforms.clipmapTableIndices[clipmapLevel];

  const vec4 posLightC = clipmapUniforms.clipmapViewProjections[clipmapLevel] * vec4(posW, 1.0);
  const vec3 posLightNdc = posLightC.xyz / posLightC.w;
  const vec2 posLightUv = fract(posLightNdc.xy * 0.5 + 0.5);

  const ivec2 posLightTexel = ivec2(posLightUv * imageSize(i_pageTables).xy);
  const ivec3 pageAddress = ivec3(posLightTexel, clipmapIndex);

  PageAddressInfo addr;
  addr.pageAddress = pageAddress;
  // Tile UV across VSM
  addr.pageUv = tableSize * mod(posLightUv, 1.0 / tableSize);
  addr.projectedDepth = posLightC.z / posLightC.w;
  addr.clipmapLevel = clipmapLevel;
  addr.vsmUv = posLightUv;
  addr.posLightNdc = posLightNdc;

  return addr;
}

PageAddressInfo GetClipmapPageFromDepth3(float depth, ivec2 gid, ivec2 depthBufferSize)
{
  const vec2 texel = 1.0 / depthBufferSize;
  const vec2 uvCenter = (vec2(gid) + 0.5) * texel;
  const vec2 uvCenter2 = vec2(0);
  // Unproject arbitrary, but opposing sides of the pixel (assume square) to compute side length
  const vec2 uvLeft = uvCenter2 + vec2(-texel.x, 0) * 0.5;
  const vec2 uvRight = uvCenter2 + vec2(texel.x, 0) * 0.5;

  const mat4 invProj = perFrameUniforms.invProj;
  const vec3 leftV = UnprojectUV_ZO(depth, uvLeft, invProj);
  const vec3 rightV = UnprojectUV_ZO(depth, uvRight, invProj);

  const float projLength = distance(leftV, rightV);

  // Assume each clipmap is 2x the side length of the previous
  precise const uint clipmapLevel = clamp(uint(ceil(vsmUniforms.lodBias + log2(projLength / clipmapUniforms.firstClipmapTexelLength))), 0, clipmapUniforms.numClipmaps - 1);
  const uint clipmapIndex = clipmapUniforms.clipmapTableIndices[clipmapLevel];

  const vec3 posW = UnprojectUV_ZO(depth, uvCenter, perFrameUniforms.invViewProj);
  const vec4 posLightC = clipmapUniforms.clipmapViewProjections[clipmapLevel] * vec4(posW, 1.0);
  const vec3 posLightNdc = posLightC.xyz / posLightC.w;
  const vec2 posLightUv = fract(posLightNdc.xy * 0.5 + 0.5);

  const ivec2 posLightTexel = ivec2(posLightUv * imageSize(i_pageTables).xy);
  const ivec3 pageAddress = ivec3(posLightTexel, clipmapIndex);

  PageAddressInfo addr;
  addr.pageAddress = pageAddress;
  // Tile UV across VSM
  const ivec2 tableSize = imageSize(i_pageTables).xy;
  addr.pageUv = tableSize * mod(posLightUv, 1.0 / tableSize);
  addr.projectedDepth = posLightC.z / posLightC.w;
  addr.clipmapLevel = clipmapLevel;
  addr.vsmUv = posLightUv;
  addr.posLightNdc = posLightNdc;

  return addr;
}

// Analyzes the provided depth buffer and returns and address and data of a page.
// Works for clipmaps only.
PageAddressInfo GetClipmapPageFromDepth(float depth, ivec2 gid, ivec2 depthBufferSize)
{
  //return GetClipmapPageFromDepth1(depth, gid, depthBufferSize);
  return GetClipmapPageFromDepth2(depth, gid, depthBufferSize);
  //return GetClipmapPageFromDepth3(depth, gid, depthBufferSize);
}

>>>>>>> 439be529
#endif // VSM_COMMON_H<|MERGE_RESOLUTION|>--- conflicted
+++ resolved
@@ -44,6 +44,8 @@
   FVOG_UINT32 allocRequestsIndex;
   FVOG_UINT32 visiblePagesBitmaskIndex;
   FVOG_UINT32 physicalPagesUintIndex;
+
+  FVOG_UINT32 physicalPagesOverdrawIndex;
 };
 #endif
 
@@ -59,16 +61,17 @@
 #define PAGE_BACKED_BIT (4u)
 
 ////////////// Resources
-<<<<<<< HEAD
 //layout(binding = 0, r32ui) uniform restrict uimage2DArray i_pageTables; // Level 0
 //layout(binding = 1, r32f) uniform restrict image2D i_physicalPages;   // Level 0
 //layout(binding = 10) uniform usampler2DArray s_vsmBitmaskHzb;
 //FVOG_DECLARE_STORAGE_IMAGES(uimage2DArray);
 layout(set = 0, binding = FVOG_STORAGE_IMAGE_BINDING, r32ui) uniform uimage2DArray pageTablesImages[];
 layout(set = 0, binding = FVOG_STORAGE_IMAGE_BINDING, r32f) uniform image2D physicalPagesImages[];
+layout(set = 0, binding = FVOG_STORAGE_IMAGE_BINDING, r32ui) uniform restrict uimage2D physicalPagesOverdrawHeatmapImages[];
 FVOG_DECLARE_SAMPLED_IMAGES(utexture2DArray);
 FVOG_DECLARE_SAMPLERS;
 
+#define i_physicalPagesOverdrawHeatmap physicalPagesOverdrawHeatmapImages[physicalPagesOverdrawIndex]
 #define i_pageTables pageTablesImages[pageTablesIndex]
 #define i_physicalPages physicalPagesImages[physicalPagesIndex]
 #define s_vsmBitmaskHzb Fvog_usampler2DArray(vsmBitmaskHzbIndex, nearestSamplerIndex)
@@ -79,14 +82,6 @@
 #define dirtyPageList dirtyPageListBuffers[dirtyPageListBufferIndex]
 
 FVOG_DECLARE_STORAGE_BUFFERS(ClipmapUniforms)
-=======
-layout(binding = 0, r32ui) uniform restrict uimage2DArray i_pageTables; // Level 0
-layout(binding = 1, r32f) uniform restrict image2D i_physicalPages;   // Level 0
-layout(binding = 2, r32ui) uniform restrict uimage2D i_physicalPagesOverdrawHeatmap;
-layout(binding = 10) uniform usampler2DArray s_vsmBitmaskHzb;
-
-layout(binding = 5, std430) restrict readonly buffer VsmMarkPagesDirectionalUniforms
->>>>>>> 439be529
 {
   mat4 clipmapViewProjections[MAX_CLIPMAPS];
   uint clipmapTableIndices[MAX_CLIPMAPS];
@@ -270,9 +265,6 @@
   return addr;
 }
 
-<<<<<<< HEAD
-#endif // __cplusplus
-=======
 PageAddressInfo GetClipmapPageFromDepth2(float depth, ivec2 gid, ivec2 depthBufferSize)
 {
   const vec2 texel = 1.0 / depthBufferSize;
@@ -281,10 +273,10 @@
   const vec3 posW = UnprojectUV_ZO(depth, uvCenter, perFrameUniforms.invViewProj);
   const float dist = distance(posW, perFrameUniforms.cameraPos.xyz);
 
-  // Assume each clipmap is 2x the side length of the previous
+  // Assume each clipmap is 2x the side length of the previous. Additional bias of 2.5 is arbitrary
   const ivec2 tableSize = imageSize(i_pageTables).xy;
   const float firstClipmapWidth = tableSize.x * PAGE_SIZE * clipmapUniforms.firstClipmapTexelLength;
-  const uint clipmapLevel = clamp(uint(ceil(vsmUniforms.lodBias + log2(2.0 * dist / firstClipmapWidth))), 0, clipmapUniforms.numClipmaps - 1);
+  const uint clipmapLevel = clamp(uint(ceil(2.5 + vsmUniforms.lodBias + log2(2.0 * dist / firstClipmapWidth))), 0, clipmapUniforms.numClipmaps - 1);
   const uint clipmapIndex = clipmapUniforms.clipmapTableIndices[clipmapLevel];
 
   const vec4 posLightC = clipmapUniforms.clipmapViewProjections[clipmapLevel] * vec4(posW, 1.0);
@@ -350,10 +342,10 @@
 // Works for clipmaps only.
 PageAddressInfo GetClipmapPageFromDepth(float depth, ivec2 gid, ivec2 depthBufferSize)
 {
-  //return GetClipmapPageFromDepth1(depth, gid, depthBufferSize);
-  return GetClipmapPageFromDepth2(depth, gid, depthBufferSize);
+  return GetClipmapPageFromDepth1(depth, gid, depthBufferSize);
+  //return GetClipmapPageFromDepth2(depth, gid, depthBufferSize);
   //return GetClipmapPageFromDepth3(depth, gid, depthBufferSize);
 }
 
->>>>>>> 439be529
+#endif // __cplusplus
 #endif // VSM_COMMON_H
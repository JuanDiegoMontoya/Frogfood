#include "FrogRenderer.h"
#include "Fwog/Context.h"

#include <Fwog/BasicTypes.h>
#include <Fwog/Buffer.h>
#include <Fwog/Pipeline.h>
#include <Fwog/Rendering.h>
#include <Fwog/Shader.h>
#include <Fwog/Texture.h>
#include <Fwog/Timer.h>

#include <GLFW/glfw3.h>

#include <stb_image.h>
#include <stb_include.h>

#include <glm/gtx/transform.hpp>
#include <glm/mat4x4.hpp>
#include <glm/vec2.hpp>
#include <glm/vec3.hpp>
#include <glm/vec4.hpp>

#include <algorithm>
#include <array>
#include <memory>
#include <optional>
#include <string>

static Fwog::Shader LoadShaderWithIncludes(Fwog::PipelineStage stage, const std::filesystem::path& path)
{
  if (!std::filesystem::exists(path) || std::filesystem::is_directory(path))
  {
    throw std::runtime_error("Path does not refer to a file");
  }
  auto pathStr = path.string();
  auto parentPathStr = path.parent_path().string();
  auto processedSource = std::unique_ptr<char, decltype([](char* p) { free(p); })>(stb_include_file(pathStr.c_str(), nullptr, parentPathStr.c_str(), nullptr));
  return Fwog::Shader(stage, processedSource.get());
}

static constexpr uint32_t previousPower2(uint32_t x)
{
  uint32_t v = 1;
  while ((v << 1) < x)
  {
    v <<= 1;
  }
  return v;
}

static void MakeFrustumPlanes(const glm::mat4& viewProj, glm::vec4(&planes)[6])
{
  for (auto i = 0; i < 4; ++i) { planes[0][i] = viewProj[i][3] + viewProj[i][0]; }
  for (auto i = 0; i < 4; ++i) { planes[1][i] = viewProj[i][3] - viewProj[i][0]; }
  for (auto i = 0; i < 4; ++i) { planes[2][i] = viewProj[i][3] + viewProj[i][1]; }
  for (auto i = 0; i < 4; ++i) { planes[3][i] = viewProj[i][3] - viewProj[i][1]; }
  for (auto i = 0; i < 4; ++i) { planes[4][i] = viewProj[i][3] + viewProj[i][2]; }
  for (auto i = 0; i < 4; ++i) { planes[5][i] = viewProj[i][3] - viewProj[i][2]; }

  for (auto& plane : planes) {
      plane = glm::normalize(plane);
      plane.w = -plane.w;
  }
}

// Zero-origin unprojection. E.g., pass sampled depth, screen UV, and invViewProj to get a world-space pos
static glm::vec3 UnprojectUV_ZO(float depth, glm::vec2 uv, const glm::mat4& invXProj)
{
  glm::vec4 ndc = glm::vec4(uv * 2.0f - 1.0f, depth, 1.0f);
  glm::vec4 world = invXProj * ndc;
  return glm::vec3(world) / world.w;
}

static constexpr std::array<Fwog::VertexInputBindingDescription, 3> sceneInputBindingDescs{
  Fwog::VertexInputBindingDescription{
    .location = 0,
    .binding = 0,
    .format = Fwog::Format::R32G32B32_FLOAT,
    .offset = offsetof(Utility::Vertex, position),
  },
  Fwog::VertexInputBindingDescription{
    .location = 1,
    .binding = 0,
    .format = Fwog::Format::R16G16_SNORM,
    .offset = offsetof(Utility::Vertex, normal),
  },
  Fwog::VertexInputBindingDescription{
    .location = 2,
    .binding = 0,
    .format = Fwog::Format::R32G32_FLOAT,
    .offset = offsetof(Utility::Vertex, texcoord),
  },
};

static Fwog::GraphicsPipeline CreateScenePipeline()
{
  auto vs = Fwog::Shader(Fwog::PipelineStage::VERTEX_SHADER, Application::LoadFile("shaders/SceneDeferredPbr.vert.glsl"));
  auto fs = Fwog::Shader(Fwog::PipelineStage::FRAGMENT_SHADER, Application::LoadFile("shaders/SceneDeferredPbr.frag.glsl"));

  return Fwog::GraphicsPipeline({
    .vertexShader = &vs,
    .fragmentShader = &fs,
    .vertexInputState = {sceneInputBindingDescs},
    .rasterizationState = {.cullMode = Fwog::CullMode::NONE},
    .depthState = {.depthTestEnable = true, .depthWriteEnable = true},
  });
}

static Fwog::ComputePipeline CreateMeshletGeneratePipeline()
{
  auto comp = LoadShaderWithIncludes(Fwog::PipelineStage::COMPUTE_SHADER, "shaders/visbuffer/Visbuffer.comp.glsl");

  return Fwog::ComputePipeline({
    .shader = &comp,
  });
}

static Fwog::ComputePipeline CreateHzbCopyPipeline()
{
  auto comp = LoadShaderWithIncludes(Fwog::PipelineStage::COMPUTE_SHADER, "shaders/hzb/HZBCopy.comp.glsl");

  return Fwog::ComputePipeline({
    .shader = &comp,
  });
}

static Fwog::ComputePipeline CreateHzbReducePipeline()
{
  auto comp = LoadShaderWithIncludes(Fwog::PipelineStage::COMPUTE_SHADER, "shaders/hzb/HZBReduce.comp.glsl");

  return Fwog::ComputePipeline({
    .shader = &comp,
  });
}

static Fwog::GraphicsPipeline CreateVisbufferPipeline()
{
  auto vs = LoadShaderWithIncludes(Fwog::PipelineStage::VERTEX_SHADER, "shaders/visbuffer/Visbuffer.vert.glsl");
  auto fs = LoadShaderWithIncludes(Fwog::PipelineStage::FRAGMENT_SHADER, "shaders/visbuffer/Visbuffer.frag.glsl");

  return Fwog::GraphicsPipeline({
    .vertexShader = &vs,
    .fragmentShader = &fs,
    .rasterizationState = {.cullMode = Fwog::CullMode::BACK},
    .depthState = {.depthTestEnable = true, .depthWriteEnable = true},
  });
}

static Fwog::GraphicsPipeline CreateMaterialDepthPipeline()
{
  auto vs = LoadShaderWithIncludes(Fwog::PipelineStage::VERTEX_SHADER, "shaders/FullScreenTri.vert.glsl");
  auto fs = LoadShaderWithIncludes(Fwog::PipelineStage::FRAGMENT_SHADER, "shaders/visbuffer/VisbufferMaterialDepth.frag.glsl");

  return Fwog::GraphicsPipeline({
    .vertexShader = &vs,
    .fragmentShader = &fs,
    .vertexInputState = {},
    .rasterizationState = {.cullMode = Fwog::CullMode::NONE},
    .depthState = {.depthTestEnable = true, .depthWriteEnable = true, .depthCompareOp = Fwog::CompareOp::ALWAYS},
  });
}

static Fwog::GraphicsPipeline CreateVisbufferResolvePipeline()
{
  auto vs = LoadShaderWithIncludes(Fwog::PipelineStage::VERTEX_SHADER, "shaders/visbuffer/VisbufferResolve.vert.glsl");
  auto fs = LoadShaderWithIncludes(Fwog::PipelineStage::FRAGMENT_SHADER, "shaders/visbuffer/VisbufferResolve.frag.glsl");

  return Fwog::GraphicsPipeline({
    .vertexShader = &vs,
    .fragmentShader = &fs,
    .vertexInputState = {},
    .rasterizationState = {.cullMode = Fwog::CullMode::NONE},
    .depthState = {.depthTestEnable = true, .depthWriteEnable = false, .depthCompareOp = Fwog::CompareOp::EQUAL},
  });
}

static Fwog::GraphicsPipeline CreateShadowPipeline()
{
  auto vs = Fwog::Shader(Fwog::PipelineStage::VERTEX_SHADER, Application::LoadFile("shaders/SceneDeferredPbr.vert.glsl"));
  auto fs = Fwog::Shader(Fwog::PipelineStage::FRAGMENT_SHADER, Application::LoadFile("shaders/RSMScenePbr.frag.glsl"));

  return Fwog::GraphicsPipeline({
    .vertexShader = &vs,
    .fragmentShader = &fs,
    .vertexInputState = {sceneInputBindingDescs},
    .depthState = {.depthTestEnable = true, .depthWriteEnable = true},
  });
}

static Fwog::GraphicsPipeline CreateShadingPipeline()
{
  auto vs = Fwog::Shader(Fwog::PipelineStage::VERTEX_SHADER, Application::LoadFile("shaders/FullScreenTri.vert.glsl"));
  auto fs = Fwog::Shader(Fwog::PipelineStage::FRAGMENT_SHADER, Application::LoadFile("shaders/ShadeDeferredPbr.frag.glsl"));

  return Fwog::GraphicsPipeline({
    .vertexShader = &vs,
    .fragmentShader = &fs,
    .rasterizationState = {.cullMode = Fwog::CullMode::NONE},
  });
}

static Fwog::GraphicsPipeline CreatePostprocessingPipeline()
{
  auto vs = Fwog::Shader(Fwog::PipelineStage::VERTEX_SHADER, Application::LoadFile("shaders/FullScreenTri.vert.glsl"));
  auto fs = Fwog::Shader(Fwog::PipelineStage::FRAGMENT_SHADER, Application::LoadFile("shaders/TonemapAndDither.frag.glsl"));
  return Fwog::GraphicsPipeline({
    .vertexShader = &vs,
    .fragmentShader = &fs,
    .rasterizationState = {.cullMode = Fwog::CullMode::NONE},
  });
}

static Fwog::GraphicsPipeline CreateDebugTexturePipeline()
{
  auto vs = Fwog::Shader(Fwog::PipelineStage::VERTEX_SHADER, Application::LoadFile("shaders/FullScreenTri.vert.glsl"));
  auto fs = Fwog::Shader(Fwog::PipelineStage::FRAGMENT_SHADER, Application::LoadFile("shaders/Texture.frag.glsl"));

  return Fwog::GraphicsPipeline({
    .vertexShader = &vs,
    .fragmentShader = &fs,
    .rasterizationState = {.cullMode = Fwog::CullMode::NONE},
  });
}

static Fwog::GraphicsPipeline CreateDebugLinesPipeline()
{
  auto vs = Fwog::Shader(Fwog::PipelineStage::VERTEX_SHADER, Application::LoadFile("shaders/Debug.vert.glsl"));
  auto fs = Fwog::Shader(Fwog::PipelineStage::FRAGMENT_SHADER, Application::LoadFile("shaders/Flat.frag.glsl"));

  auto inputBinding = Fwog::VertexInputBindingDescription{
    .location = 0,
    .binding = 0,
    .format = Fwog::Format::R32G32B32_FLOAT,
    .offset = 0,
  };

  return Fwog::GraphicsPipeline({
    .vertexShader = &vs,
    .fragmentShader = &fs,
    .inputAssemblyState = {.topology = Fwog::PrimitiveTopology::LINE_LIST},
    .vertexInputState = {{&inputBinding, 1}},
    .rasterizationState = {.cullMode = Fwog::CullMode::NONE},
    .depthState =
      {
        .depthTestEnable = true,
        .depthWriteEnable = false,
      },
  });
}

FrogRenderer::FrogRenderer(const Application::CreateInfo& createInfo, std::optional<std::string_view> filename, float scale, bool binary)
  : Application(createInfo),
    // Create RSM textures
    rsmFlux(Fwog::CreateTexture2D({gShadowmapWidth, gShadowmapHeight}, Fwog::Format::R11G11B10_FLOAT)),
    rsmNormal(Fwog::CreateTexture2D({gShadowmapWidth, gShadowmapHeight}, Fwog::Format::R16G16B16_SNORM)),
    rsmDepth(Fwog::CreateTexture2D({gShadowmapWidth, gShadowmapHeight}, Fwog::Format::D16_UNORM)),
    rsmFluxSwizzled(rsmFlux.CreateSwizzleView({.a = Fwog::ComponentSwizzle::ONE})),
    rsmNormalSwizzled(rsmNormal.CreateSwizzleView({.a = Fwog::ComponentSwizzle::ONE})),
    rsmDepthSwizzled(rsmDepth.CreateSwizzleView({.a = Fwog::ComponentSwizzle::ONE})),
    // Create constant-size buffers
    globalUniformsBuffer(Fwog::BufferStorageFlag::DYNAMIC_STORAGE),
    shadingUniformsBuffer(Fwog::BufferStorageFlag::DYNAMIC_STORAGE),
    shadowUniformsBuffer(shadowUniforms, Fwog::BufferStorageFlag::DYNAMIC_STORAGE),
    rsmUniforms(Fwog::BufferStorageFlag::DYNAMIC_STORAGE),
    // Create the pipelines used in the application
    meshletGeneratePipeline(CreateMeshletGeneratePipeline()),
    hzbCopyPipeline(CreateHzbCopyPipeline()),
    hzbReducePipeline(CreateHzbReducePipeline()),
    visbufferPipeline(CreateVisbufferPipeline()),
    materialDepthPipeline(CreateMaterialDepthPipeline()),
    visbufferResolvePipeline(CreateVisbufferResolvePipeline()),
    scenePipeline(CreateScenePipeline()),
    rsmScenePipeline(CreateShadowPipeline()),
    shadingPipeline(CreateShadingPipeline()),
    postprocessingPipeline(CreatePostprocessingPipeline()),
    debugTexturePipeline(CreateDebugTexturePipeline()),
    debugLinesPipeline(CreateDebugLinesPipeline())
{
  int x = 0;
  int y = 0;
  const auto noise = stbi_load("textures/bluenoise32.png", &x, &y, nullptr, 4);
  assert(noise);
  noiseTexture = Fwog::CreateTexture2D({static_cast<uint32_t>(x), static_cast<uint32_t>(y)}, Fwog::Format::R8G8B8A8_UNORM);
  noiseTexture->UpdateImage({
    .extent = {static_cast<uint32_t>(x), static_cast<uint32_t>(y)},
    .format = Fwog::UploadFormat::RGBA,
    .type = Fwog::UploadType::UBYTE,
    .pixels = noise,
  });
  stbi_image_free(noise);

  InitGui();

  cursorIsActive = true;

  cameraSpeed = 3.5f;
  mainCamera.position.y = 1;

  if (!filename)
  {
    Utility::LoadModelFromFileMeshlet(scene, "models/simple_scene.glb", glm::scale(glm::vec3{.125}), true);
    //Utility::LoadModelFromFileMeshlet(scene, "models/light_test.glb", glm::scale(glm::vec3{.125}), true);
    //Utility::LoadModelFromFileMeshlet(scene, "/run/media/master/Samsung S0/Dev/CLion/IrisVk/models/sponza/Sponza.gltf", glm::scale(glm::vec3{.125}), false);

    //Utility::LoadModelFromFileMeshlet(scene, "H:/Repositories/glTF-Sample-Models/downloaded schtuff/modular_ruins_c_2.glb", glm::scale(glm::vec3{.125}), true);

    //Utility::LoadModelFromFileMeshlet(scene, "H:/Repositories/glTF-Sample-Models/2.0/Sponza/glTF/Sponza.gltf", glm::scale(glm::vec3{.5}), false);

    //Utility::LoadModelFromFileMeshlet(scene, "H:/Repositories/glTF-Sample-Models/downloaded schtuff/sponza_compressed.glb", glm::scale(glm::vec3{.25}), true);
    //Utility::LoadModelFromFileMeshlet(scene, "H:/Repositories/glTF-Sample-Models/downloaded schtuff/sponza_curtains_compressed.glb", glm::scale(glm::vec3{.25}), true);
    //Utility::LoadModelFromFileMeshlet(scene, "H:/Repositories/glTF-Sample-Models/downloaded schtuff/sponza_ivy_compressed.glb", glm::scale(glm::vec3{.25}), true);
    //Utility::LoadModelFromFileMeshlet(scene, "H:/Repositories/glTF-Sample-Models/downloaded schtuff/sponza_tree_compressed.glb", glm::scale(glm::vec3{.25}), true);

    //Utility::LoadModelFromFileMeshlet(scene, "H:/Repositories/deccer-cubes/SM_Deccer_Cubes_Textured.glb", glm::scale(glm::vec3{0.5f}), true);
    //Utility::LoadModelFromFileMeshlet(scene, "H:/Repositories/glTF-Sample-Models/downloaded schtuff/subdiv_deccer_cubes.glb", glm::scale(glm::vec3{.5}), true);
    //Utility::LoadModelFromFileMeshlet(scene, "H:/Repositories/glTF-Sample-Models/downloaded schtuff/subdiv_inverted_cube.glb", glm::scale(glm::vec3{.25}), true);
  }
  else
  {
    Utility::LoadModelFromFileMeshlet(scene, *filename, glm::scale(glm::vec3{scale}), binary);
  }
  
  lightBuffer = Fwog::TypedBuffer<Utility::GpuLight>(scene.lights);

  printf("Loaded %zu lights\n", scene.lights.size());

  meshletBuffer = Fwog::TypedBuffer<Utility::Meshlet>(scene.meshlets);
  vertexBuffer = Fwog::TypedBuffer<Utility::Vertex>(scene.vertices);
  indexBuffer = Fwog::TypedBuffer<uint32_t>(scene.indices);
  primitiveBuffer = Fwog::TypedBuffer<uint8_t>(scene.primitives);
  transformBuffer = Fwog::TypedBuffer<glm::mat4>(scene.transforms);
  meshletIndirectCommand = Fwog::TypedBuffer<Fwog::DrawIndexedIndirectCommand>();
  instancedMeshletBuffer = Fwog::TypedBuffer<uint32_t>(scene.primitives.size() * 3);

  std::vector<Utility::GpuMaterial> materials(scene.materials.size());
  std::transform(scene.materials.begin(), scene.materials.end(), materials.begin(), [](const auto& m)
  {
    return m.gpuMaterial;
  });
  materialStorageBuffer = Fwog::TypedBuffer<Utility::GpuMaterial>(materials);

  std::vector<ObjectUniforms> meshUniforms;
  for (size_t i = 0; i < scene.transforms.size(); i++)
  {
    meshUniforms.push_back({scene.transforms[i]});
  }

  meshUniformBuffer.emplace(meshUniforms, Fwog::BufferStorageFlag::DYNAMIC_STORAGE);

  // clusterTexture({.imageType = Fwog::ImageType::TEX_3D,
  //                                      .format = Fwog::Format::R16G16_UINT,
  //                                      .extent = {16, 9, 24},
  //                                      .mipLevels = 1,
  //                                      .arrayLayers = 1,
  //                                      .sampleCount = Fwog::SampleCount::SAMPLES_1},
  //                                     "Cluster Texture");

  //// atomic counter + uint array
  // clusterIndicesBuffer = Fwog::Buffer(sizeof(uint32_t) + sizeof(uint32_t) * 10000);
  // const uint32_t zero = 0; // what it says on the tin
  // clusterIndicesBuffer.ClearSubData(0,
  //                                   clusterIndicesBuffer.Size(),
  //                                   Fwog::Format::R32_UINT,
  //                                   Fwog::UploadFormat::R,
  //                                   Fwog::UploadType::UINT,
  //                                   &zero);

  OnWindowResize(windowWidth, windowHeight);
}

void FrogRenderer::OnWindowResize(uint32_t newWidth, uint32_t newHeight)
{
#ifdef FROGRENDER_FSR2_ENABLE
  // create FSR 2 context
  if (fsr2Enable)
  {
    if (!fsr2FirstInit)
    {
      ffxFsr2ContextDestroy(&fsr2Context);
    }
    frameIndex = 0;
    fsr2FirstInit = false;
    renderWidth = static_cast<uint32_t>(newWidth / fsr2Ratio);
    renderHeight = static_cast<uint32_t>(newHeight / fsr2Ratio);
    FfxFsr2ContextDescription contextDesc{
      .flags = FFX_FSR2_ENABLE_DEBUG_CHECKING | FFX_FSR2_ENABLE_AUTO_EXPOSURE | FFX_FSR2_ENABLE_HIGH_DYNAMIC_RANGE | FFX_FSR2_ALLOW_NULL_DEVICE_AND_COMMAND_LIST,
      .maxRenderSize = {renderWidth, renderHeight},
      .displaySize = {newWidth, newHeight},
      .fpMessage =
        [](FfxFsr2MsgType type, const wchar_t* message)
      {
        char cstr[256] = {};
        wcstombs_s(nullptr, cstr, sizeof(cstr), message, sizeof(cstr));
        cstr[255] = '\0';
        printf("FSR 2 message (type=%d): %s\n", type, cstr);
      },
    };
    fsr2ScratchMemory = std::make_unique<char[]>(ffxFsr2GetScratchMemorySizeGL());
    ffxFsr2GetInterfaceGL(&contextDesc.callbacks, fsr2ScratchMemory.get(), ffxFsr2GetScratchMemorySizeGL(), glfwGetProcAddress);
    ffxFsr2ContextCreate(&fsr2Context, &contextDesc);
  }
  else
#endif
  {
    renderWidth = newWidth;
    renderHeight = newHeight;
  }

  // Visibility buffer textures
  frame.visbuffer = Fwog::CreateTexture2D({renderWidth, renderHeight}, Fwog::Format::R32_UINT, "visbuffer");
  frame.materialDepth = Fwog::CreateTexture2D({renderWidth, renderHeight}, Fwog::Format::D32_FLOAT, "materialDepth");
  {
    const uint32_t hzbWidth = previousPower2(renderWidth);
    const uint32_t hzbHeight = previousPower2(renderHeight);
    const uint32_t hzbMips = 1 + static_cast<uint32_t>(glm::floor(glm::log2(static_cast<float>(glm::max(hzbWidth, hzbHeight)))));
    frame.hzb = Fwog::CreateTexture2DMip({hzbWidth, hzbHeight}, Fwog::Format::R32_FLOAT, hzbMips, "HZB");
  }


  // Create gbuffer textures and render info
  frame.gAlbedo = Fwog::CreateTexture2D({renderWidth, renderHeight}, Fwog::Format::R8G8B8A8_SRGB, "gAlbedo");
  frame.gMetallicRoughnessAo = Fwog::CreateTexture2D({renderWidth, renderHeight}, Fwog::Format::R8G8B8_UNORM, "gMetallicRoughnessAo");
  frame.gNormal = Fwog::CreateTexture2D({renderWidth, renderHeight}, Fwog::Format::R16G16B16_SNORM, "gNormal");
  frame.gEmission = Fwog::CreateTexture2D({renderWidth, renderHeight}, Fwog::Format::R11G11B10_FLOAT, "gEmission");
  frame.gDepth = Fwog::CreateTexture2D({renderWidth, renderHeight}, Fwog::Format::D32_FLOAT, "gDepth");
  frame.gMotion = Fwog::CreateTexture2D({renderWidth, renderHeight}, Fwog::Format::R16G16_FLOAT, "gMotion");
  frame.gNormalPrev = Fwog::CreateTexture2D({renderWidth, renderHeight}, Fwog::Format::R16G16B16_SNORM);
  frame.gDepthPrev = Fwog::CreateTexture2D({renderWidth, renderHeight}, Fwog::Format::D32_FLOAT);
  frame.colorHdrRenderRes = Fwog::CreateTexture2D({renderWidth, renderHeight}, Fwog::Format::R11G11B10_FLOAT, "colorHdrRenderRes");
  frame.colorHdrWindowRes = Fwog::CreateTexture2D({newWidth, newHeight}, Fwog::Format::R11G11B10_FLOAT, "colorHdrWindowRes");
  frame.colorLdrWindowRes = Fwog::CreateTexture2D({newWidth, newHeight}, Fwog::Format::R8G8B8A8_UNORM, "colorLdrWindowRes");

  if (!frame.rsm)
  {
    frame.rsm = RSM::RsmTechnique(renderWidth, renderHeight);
  }
  else
  {
    frame.rsm->SetResolution(renderWidth, renderHeight);
  }

  // create debug views
  frame.gAlbedoSwizzled = frame.gAlbedo->CreateSwizzleView({.a = Fwog::ComponentSwizzle::ONE});
  frame.gRoughnessMetallicAoSwizzled = frame.gMetallicRoughnessAo->CreateSwizzleView({.a = Fwog::ComponentSwizzle::ONE});
  frame.gEmissionSwizzled = frame.gEmission->CreateSwizzleView({.a = Fwog::ComponentSwizzle::ONE});
  frame.gNormalSwizzled = frame.gNormal->CreateSwizzleView({.a = Fwog::ComponentSwizzle::ONE});
  frame.gDepthSwizzled = frame.gDepth->CreateSwizzleView({.a = Fwog::ComponentSwizzle::ONE});
  frame.gRsmIlluminanceSwizzled = frame.rsm->GetIndirectLighting().CreateSwizzleView({.a = Fwog::ComponentSwizzle::ONE});
}

void FrogRenderer::OnUpdate([[maybe_unused]] double dt)
{
  frameIndex++;

  debugLines.clear();

  if (debugDisplayMainFrustum)
  {
    auto invViewProj = glm::inverse(debugMainViewProj);

    // Get frustum corners in world space
    auto tln = UnprojectUV_ZO(0, {0, 1}, invViewProj);
    auto trn = UnprojectUV_ZO(0, {1, 1}, invViewProj);
    auto bln = UnprojectUV_ZO(0, {0, 0}, invViewProj);
    auto brn = UnprojectUV_ZO(0, {1, 0}, invViewProj);

    auto tlf = UnprojectUV_ZO(1, {0, 1}, invViewProj);
    auto trf = UnprojectUV_ZO(1, {1, 1}, invViewProj);
    auto blf = UnprojectUV_ZO(1, {0, 0}, invViewProj);
    auto brf = UnprojectUV_ZO(1, {1, 0}, invViewProj);

    // Connect-the-dots
    // Near and far "squares"
    debugLines.emplace_back(tln, trn);
    debugLines.emplace_back(bln, brn);
    debugLines.emplace_back(tln, bln);
    debugLines.emplace_back(trn, brn);
    debugLines.emplace_back(tlf, trf);
    debugLines.emplace_back(blf, brf);
    debugLines.emplace_back(tlf, blf);
    debugLines.emplace_back(trf, brf);

    // Lines connecting near and far planes
    debugLines.emplace_back(tln, tlf);
    debugLines.emplace_back(trn, trf);
    debugLines.emplace_back(bln, blf);
    debugLines.emplace_back(brn, brf);
  }

  if (fsr2Enable)
  {
    shadingUniforms.random = {PCG::RandFloat(seed), PCG::RandFloat(seed)};
  }
  else
  {
    shadingUniforms.random = {0, 0};
  }

  if (shouldResizeNextFrame)
  {
    OnWindowResize(windowWidth, windowHeight);
    shouldResizeNextFrame = false;
  }
}

static glm::vec2 GetJitterOffset(
  [[maybe_unused]] uint32_t frameIndex,
  [[maybe_unused]] uint32_t renderWidth,
  [[maybe_unused]] uint32_t renderHeight,
  [[maybe_unused]] uint32_t windowWidth)
{
#ifdef FROGRENDER_FSR2_ENABLE
  float jitterX{};
  float jitterY{};
  ffxFsr2GetJitterOffset(&jitterX, &jitterY, frameIndex, ffxFsr2GetJitterPhaseCount(renderWidth, windowWidth));
  return {2.0f * jitterX / static_cast<float>(renderWidth), 2.0f * jitterY / static_cast<float>(renderHeight)};
#else
  return {0, 0};
#endif
}

void FrogRenderer::OnRender([[maybe_unused]] double dt)
{
  std::swap(frame.gDepth, frame.gDepthPrev);
  std::swap(frame.gNormal, frame.gNormalPrev);

  shadingUniforms.sunDir = glm::vec4(sin(sunElevation) * cos(sunAzimuth), cos(sunElevation), sin(sunElevation) * sin(sunAzimuth), 0);
  shadingUniforms.sunStrength = glm::vec4{sunStrength * sunColor, 0};

  const float fsr2LodBias = fsr2Enable ? log2(float(renderWidth) / float(windowWidth)) - 1.0f : 0.0f;

  Fwog::SamplerState ss;

  ss.minFilter = Fwog::Filter::NEAREST;
  ss.magFilter = Fwog::Filter::NEAREST;
  ss.addressModeU = Fwog::AddressMode::REPEAT;
  ss.addressModeV = Fwog::AddressMode::REPEAT;
  auto nearestSampler = Fwog::Sampler(ss);

  ss.lodBias = 0;
  ss.compareEnable = true;
  ss.compareOp = Fwog::CompareOp::LESS;
  auto shadowSampler = Fwog::Sampler(ss);

  ss = {};
  ss.minFilter = Fwog::Filter::NEAREST;
  ss.magFilter = Fwog::Filter::NEAREST;
  ss.mipmapFilter = Fwog::Filter::NEAREST;
  auto hzbSampler = Fwog::Sampler(ss);

  constexpr float cameraNear = 0.1f;
  constexpr float cameraFar = 100.0f;
  constexpr float cameraFovY = glm::radians(70.f);
  const auto jitterOffset = fsr2Enable ? GetJitterOffset(frameIndex, renderWidth, renderHeight, windowWidth) : glm::vec2{};
  const auto jitterMatrix = glm::translate(glm::mat4(1), glm::vec3(jitterOffset, 0));
  const auto projUnjittered = glm::perspectiveZO(cameraFovY, aspectRatio, cameraNear, cameraFar);
  const auto projJittered = jitterMatrix * projUnjittered;

  // Set global uniforms
  const uint32_t meshletCount = (uint32_t)scene.meshlets.size();
  const auto viewProj = projJittered * mainCamera.GetViewMatrix();
  const auto viewProjUnjittered = projUnjittered * mainCamera.GetViewMatrix();
  if (updateCullingFrustum) {
    mainCameraUniforms.oldViewProjUnjittered = frameIndex == 1 ? viewProjUnjittered : mainCameraUniforms.viewProjUnjittered;
  }
  mainCameraUniforms.viewProjUnjittered = viewProjUnjittered;
  mainCameraUniforms.viewProj = viewProj;
  mainCameraUniforms.invViewProj = glm::inverse(mainCameraUniforms.viewProj);
  mainCameraUniforms.proj = projJittered;
  mainCameraUniforms.cameraPos = glm::vec4(mainCamera.position, 0.0);
  mainCameraUniforms.meshletCount = meshletCount;
  mainCameraUniforms.bindlessSamplerLodBias = fsr2LodBias;
  if (updateCullingFrustum)
  {
    MakeFrustumPlanes(viewProjUnjittered, mainCameraUniforms.frustumPlanes);
    debugMainViewProj = viewProjUnjittered;
  }

  globalUniformsBuffer.UpdateData(mainCameraUniforms);

  shadowUniformsBuffer.UpdateData(shadowUniforms);

  glm::vec3 eye = glm::vec3{shadingUniforms.sunDir * -5.f};
  float eyeWidth = 7.0f;
  // shadingUniforms.viewPos = glm::vec4(camera.position, 0);
  shadingUniforms.sunProj = glm::orthoZO(-eyeWidth, eyeWidth, -eyeWidth, eyeWidth, -100.0f, 100.f);
  shadingUniforms.sunView = glm::lookAt(eye, glm::vec3(0), glm::vec3{0, 1, 0});
  shadingUniforms.sunViewProj = shadingUniforms.sunProj * shadingUniforms.sunView;
  shadingUniformsBuffer.UpdateData(shadingUniforms);

  if (executeMeshletGeneration)
  {
    // Clear all the fields to zero, then set the instance count to one (this way should be more efficient than a CPU-side buffer update)
    meshletIndirectCommand->FillData();
    meshletIndirectCommand->FillData({
      .offset = offsetof(Fwog::DrawIndexedIndirectCommand, instanceCount),
      .size = sizeof(uint32_t),
      .data = 1,
    });

    Fwog::Compute(
      "Meshlet Generate Pass",
      [&]
      {
        Fwog::Cmd::BindStorageBuffer(0, *meshletBuffer);
        Fwog::Cmd::BindStorageBuffer(3, *instancedMeshletBuffer);
        Fwog::Cmd::BindStorageBuffer(4, *transformBuffer);
        Fwog::Cmd::BindStorageBuffer(6, *meshletIndirectCommand);
        Fwog::Cmd::BindUniformBuffer(5, globalUniformsBuffer);
        Fwog::Cmd::BindSampledImage(0, *frame.hzb, hzbSampler);
        Fwog::MemoryBarrier(Fwog::MemoryBarrierBit::BUFFER_UPDATE_BIT);
        Fwog::Cmd::BindComputePipeline(meshletGeneratePipeline);
        Fwog::Cmd::Dispatch((meshletCount + 3) / 4, 1, 1);
        Fwog::MemoryBarrier(Fwog::MemoryBarrierBit::SHADER_STORAGE_BIT | Fwog::MemoryBarrierBit::INDEX_BUFFER_BIT | Fwog::MemoryBarrierBit::COMMAND_BUFFER_BIT);
      });
  }

  auto visbufferAttachment =
    Fwog::RenderColorAttachment{.texture = frame.visbuffer.value(), .loadOp = Fwog::AttachmentLoadOp::CLEAR, .clearValue = {~0u, ~0u, ~0u, ~0u}};
  auto visbufferDepthAttachment = Fwog::RenderDepthStencilAttachment{
    .texture = frame.gDepth.value(),
    .loadOp = Fwog::AttachmentLoadOp::CLEAR,
    .clearValue = {.depth = 1.0f},
  };
  Fwog::Render(
    {
      .name = "Main Visbuffer Pass",
      .viewport = {Fwog::Viewport{.drawRect = {{0, 0}, {renderWidth, renderHeight}}}},
      .colorAttachments = {&visbufferAttachment, 1},
      .depthAttachment = visbufferDepthAttachment,
    },
    [&]
    {
      Fwog::Cmd::BindStorageBuffer(0, *meshletBuffer);
      Fwog::Cmd::BindStorageBuffer(1, *primitiveBuffer);
      Fwog::Cmd::BindStorageBuffer(2, *vertexBuffer);
      Fwog::Cmd::BindStorageBuffer(3, *indexBuffer);
      Fwog::Cmd::BindStorageBuffer(4, *transformBuffer);
      Fwog::Cmd::BindUniformBuffer(5, globalUniformsBuffer);
      Fwog::Cmd::BindGraphicsPipeline(visbufferPipeline);
      Fwog::Cmd::BindIndexBuffer(*instancedMeshletBuffer, Fwog::IndexType::UNSIGNED_INT);
      Fwog::Cmd::DrawIndexedIndirect(*meshletIndirectCommand, 0, 1, 0);
    });

<<<<<<< HEAD
  if (generateHizBuffer)
  {
    Fwog::Compute(
      "HZB Build Pass",
=======
  if (updateCullingFrustum)
  {
    Fwog::Compute("HZB Build Pass",
>>>>>>> d0c41c25
      [&]
      {
        Fwog::Cmd::BindImage(0, *frame.hzb, 0);
        Fwog::Cmd::BindSampledImage(1, *frame.gDepth, hzbSampler);
        Fwog::Cmd::BindComputePipeline(hzbCopyPipeline);
        uint32_t hzbCurrentWidth = frame.hzb->GetCreateInfo().extent.width;
        uint32_t hzbCurrentHeight = frame.hzb->GetCreateInfo().extent.height;
        const uint32_t hzbLevels = frame.hzb->GetCreateInfo().mipLevels;
        Fwog::Cmd::Dispatch((hzbCurrentWidth + 15) / 16, (hzbCurrentHeight + 15) / 16, 1);
        Fwog::Cmd::BindComputePipeline(hzbReducePipeline);
<<<<<<< HEAD
        for (uint32_t level = 1; level < hzbLevels; ++level) {
=======
        for (uint32_t level = 1; level < hzbLevels; ++level)
        {
>>>>>>> d0c41c25
          Fwog::Cmd::BindImage(0, *frame.hzb, level - 1);
          Fwog::Cmd::BindImage(1, *frame.hzb, level);
          hzbCurrentWidth = std::max(1u, hzbCurrentWidth >> 1);
          hzbCurrentHeight = std::max(1u, hzbCurrentHeight >> 1);
          Fwog::Cmd::Dispatch((hzbCurrentWidth + 15) / 16, (hzbCurrentHeight + 15) / 16, 1);
        }
        Fwog::MemoryBarrier(Fwog::MemoryBarrierBit::IMAGE_ACCESS_BIT);
      });
  }
<<<<<<< HEAD
  else
  {
    const uint32_t hzbLevels = frame.hzb->GetCreateInfo().mipLevels;
    for (uint32_t level = 0; level < hzbLevels; level++)
    {
      constexpr float one = 1;
      frame.hzb->ClearImage({.level = level, .data = &one});
    }
  }
=======
>>>>>>> d0c41c25

  auto materialDepthAttachment = Fwog::RenderDepthStencilAttachment{
    .texture = frame.materialDepth.value(),
    .loadOp = Fwog::AttachmentLoadOp::CLEAR,
    .clearValue = {.depth = 1.0f},
  };

  Fwog::Render(
    {
      .name = "Material Visbuffer Pass",
      .viewport =
        {
          Fwog::Viewport{
            .drawRect = {{0, 0}, {renderWidth, renderHeight}},
          },
        },
      .depthAttachment = materialDepthAttachment,
    },
    [&]
    {
      Fwog::Cmd::BindStorageBuffer(0, *meshletBuffer);
      Fwog::Cmd::BindImage(0, frame.visbuffer.value(), 0);
      Fwog::Cmd::BindGraphicsPipeline(materialDepthPipeline);
      Fwog::Cmd::Draw(3, 1, 0, 0);
    });

  Fwog::RenderColorAttachment gBufferAttachments[] = {
    {
      .texture = frame.gAlbedo.value(),
      .loadOp = Fwog::AttachmentLoadOp::DONT_CARE
    },
    {
      .texture = frame.gMetallicRoughnessAo.value(),
      .loadOp = Fwog::AttachmentLoadOp::DONT_CARE,
    },
    {
      .texture = frame.gNormal.value(),
      .loadOp = Fwog::AttachmentLoadOp::DONT_CARE,
    },
    {
      .texture = frame.gEmission.value(),
      .loadOp = Fwog::AttachmentLoadOp::DONT_CARE,
    },
    {
      .texture = frame.gMotion.value(),
      .loadOp = Fwog::AttachmentLoadOp::CLEAR,
      .clearValue = {0.f, 0.f, 0.f, 0.f},
    },
  };

  auto visbufferResolveDepthAttachment = Fwog::RenderDepthStencilAttachment{
    .texture = frame.materialDepth.value(),
    .loadOp = Fwog::AttachmentLoadOp::LOAD,
  };

  Fwog::Render(
    {
      .name = "Resolve Visbuffer Pass",
      .viewport =
        {
          Fwog::Viewport{
            .drawRect = {{0, 0}, {renderWidth, renderHeight}},
          },
        },
      .colorAttachments = gBufferAttachments,
      .depthAttachment = visbufferResolveDepthAttachment,
    },
    [&]
    {
      Fwog::Cmd::BindGraphicsPipeline(visbufferResolvePipeline);
      Fwog::Cmd::BindImage(0, frame.visbuffer.value(), 0);
      Fwog::Cmd::BindStorageBuffer(0, *meshletBuffer);
      Fwog::Cmd::BindStorageBuffer(1, *primitiveBuffer);
      Fwog::Cmd::BindStorageBuffer(2, *vertexBuffer);
      Fwog::Cmd::BindStorageBuffer(3, *indexBuffer);
      Fwog::Cmd::BindStorageBuffer(4, *transformBuffer);
      Fwog::Cmd::BindUniformBuffer(5, globalUniformsBuffer);
      Fwog::Cmd::BindStorageBuffer(7, *materialStorageBuffer);

      // Render a full-screen tri for each material, but only fragments with matching material (stored in depth) are shaded
      for (uint32_t materialId = 0; materialId < scene.materials.size(); ++materialId)
      {
        auto& material = scene.materials[materialId];

        if (material.gpuMaterial.flags & Utility::MaterialFlagBit::HAS_BASE_COLOR_TEXTURE)
        {
          auto& [texture, sampler] = material.albedoTextureSampler.value();
          sampler.lodBias = fsr2LodBias;
          Fwog::Cmd::BindSampledImage(0, texture, Fwog::Sampler(sampler));
        }

        if (material.gpuMaterial.flags & Utility::MaterialFlagBit::HAS_METALLIC_ROUGHNESS_TEXTURE)
        {
          auto& [texture, sampler] = material.metallicRoughnessTextureSampler.value();
          sampler.lodBias = fsr2LodBias;
          Fwog::Cmd::BindSampledImage(1, texture, Fwog::Sampler(sampler));
        }

        if (material.gpuMaterial.flags & Utility::MaterialFlagBit::HAS_NORMAL_TEXTURE)
        {
          auto& [texture, sampler] = material.normalTextureSampler.value();
          sampler.lodBias = fsr2LodBias;
          Fwog::Cmd::BindSampledImage(2, texture, Fwog::Sampler(sampler));
        }

        if (material.gpuMaterial.flags & Utility::MaterialFlagBit::HAS_OCCLUSION_TEXTURE)
        {
          auto& [texture, sampler] = material.occlusionTextureSampler.value();
          sampler.lodBias = fsr2LodBias;
          Fwog::Cmd::BindSampledImage(3, texture, Fwog::Sampler(sampler));
        }

        if (material.gpuMaterial.flags & Utility::MaterialFlagBit::HAS_EMISSION_TEXTURE)
        {
          auto& [texture, sampler] = material.emissiveTextureSampler.value();
          sampler.lodBias = fsr2LodBias;
          Fwog::Cmd::BindSampledImage(4, texture, Fwog::Sampler(sampler));
        }

        Fwog::Cmd::Draw(3, 1, 0, materialId);
      }
    });


  /*// Shadow map (RSM) scene pass
  rsmUniforms.UpdateData(shadingUniforms.sunViewProj);
  auto rcolorAttachment = Fwog::RenderColorAttachment{
    .texture = rsmFlux,
    .loadOp = Fwog::AttachmentLoadOp::DONT_CARE,
  };
  auto rnormalAttachment = Fwog::RenderColorAttachment{
    .texture = rsmNormal,
    .loadOp = Fwog::AttachmentLoadOp::DONT_CARE,
  };
  auto rdepthAttachment = Fwog::RenderDepthStencilAttachment{
    .texture = rsmDepth,
    .loadOp = Fwog::AttachmentLoadOp::CLEAR,
    .clearValue = {.depth = 1.0f},
  };
  Fwog::RenderColorAttachment crAttachments[] = {rcolorAttachment, rnormalAttachment};
  Fwog::Render(
    {
      .name = "RSM Scene",
      .colorAttachments = crAttachments,
      .depthAttachment = rdepthAttachment,
    },
    [&]
    {
      Fwog::Cmd::BindGraphicsPipeline(rsmScenePipeline);
      Fwog::Cmd::BindUniformBuffer(0, rsmUniforms);
      Fwog::Cmd::BindUniformBuffer(1, shadingUniformsBuffer);
      Fwog::Cmd::BindUniformBuffer(2, materialUniformsBuffer);

      Fwog::Cmd::BindStorageBuffer(1, *meshUniformBuffer, 0);
      for (uint32_t i = 0; i < static_cast<uint32_t>(scene.meshes.size()); i++)
      {
        const auto& mesh = scene.meshes[i];
        const auto& material = scene.materials[mesh.materialIdx];
        materialUniformsBuffer.UpdateData(material.gpuMaterial);
        if (material.gpuMaterial.flags & Utility::MaterialFlagBit::HAS_BASE_COLOR_TEXTURE)
        {
          const auto& textureSampler = material.albedoTextureSampler.value();
          Fwog::Cmd::BindSampledImage(0, textureSampler.texture, Fwog::Sampler(textureSampler.sampler));
        }
        Fwog::Cmd::BindVertexBuffer(0, mesh.vertexBuffer, 0, sizeof(Utility::Vertex));
        Fwog::Cmd::BindIndexBuffer(mesh.indexBuffer, Fwog::IndexType::UNSIGNED_INT);
        Fwog::Cmd::DrawIndexed(static_cast<uint32_t>(mesh.indexBuffer.Size()) / sizeof(uint32_t), 1, 0, 0, i);
      }
    });

  {
    auto rsmCameraUniforms = RSM::CameraUniforms{
      .viewProj = projUnjittered * mainCamera.GetViewMatrix(),
      .invViewProj = glm::inverse(viewProjUnjittered),
      .proj = projUnjittered,
      .cameraPos = glm::vec4(mainCamera.position, 0),
      .viewDir = mainCamera.GetForwardDir(),
      .jitterOffset = jitterOffset,
      .lastFrameJitterOffset = fsr2Enable ? GetJitterOffset(frameIndex - 1, renderWidth, renderHeight, windowWidth) : glm::vec2{},
    };
    static Fwog::TimerQueryAsync timer(5);
    if (auto t = timer.PopTimestamp())
    {
      rsmPerformance = *t / 10e5;
    }
    Fwog::TimerScoped scopedTimer(timer);
    frame.rsm->ComputeIndirectLighting(shadingUniforms.sunViewProj,
                                       rsmCameraUniforms,
                                       frame.gAlbedo.value(),
                                       frame.gNormal.value(),
                                       frame.gDepth.value(),
                                       rsmFlux,
                                       rsmNormal,
                                       rsmDepth,
                                       frame.gDepthPrev.value(),
                                       frame.gNormalPrev.value(),
                                       frame.gMotion.value());
  }*/

  // shading pass (full screen tri)
  auto shadingColorAttachment = Fwog::RenderColorAttachment{
    .texture = frame.colorHdrRenderRes.value(),
    .loadOp = Fwog::AttachmentLoadOp::CLEAR,
    .clearValue = {.1f, .3f, .5f, 0.0f},
  };
  Fwog::Render(
    {
      .name = "Shading",
      .colorAttachments = {&shadingColorAttachment, 1},
    },
    [&]
    {
      Fwog::Cmd::BindGraphicsPipeline(shadingPipeline);
      Fwog::Cmd::BindSampledImage(0, *frame.gAlbedo, nearestSampler);
      Fwog::Cmd::BindSampledImage(1, *frame.gNormal, nearestSampler);
      Fwog::Cmd::BindSampledImage(2, *frame.gDepth, nearestSampler);
      Fwog::Cmd::BindSampledImage(3, frame.rsm->GetIndirectLighting(), nearestSampler);
      Fwog::Cmd::BindSampledImage(4, rsmDepth, nearestSampler);
      Fwog::Cmd::BindSampledImage(5, rsmDepth, shadowSampler);
      Fwog::Cmd::BindUniformBuffer(0, globalUniformsBuffer);
      Fwog::Cmd::BindUniformBuffer(1, shadingUniformsBuffer);
      Fwog::Cmd::BindUniformBuffer(2, shadowUniformsBuffer);
      Fwog::Cmd::BindStorageBuffer(0, *lightBuffer);
      Fwog::Cmd::Draw(3, 1, 0, 0);
    });

  // After shading, we render debug geometry
  auto debugColorAttachment = Fwog::RenderColorAttachment{
    .texture = frame.colorHdrRenderRes.value(),
    .loadOp = Fwog::AttachmentLoadOp::LOAD,
  };
  auto debugDepthAttachment = Fwog::RenderDepthStencilAttachment{
    .texture = frame.gDepth.value(),
    .loadOp = Fwog::AttachmentLoadOp::LOAD,
  };
  Fwog::Render(
    {
      .name = "Debug Geometry",
      .colorAttachments = {&debugColorAttachment, 1},
      .depthAttachment = debugDepthAttachment,
    },
    [&]
    {
      // Lines
      if (!debugLines.empty())
      {
        auto lineVertexBuffer = Fwog::TypedBuffer<Line>(debugLines);
        Fwog::Cmd::BindGraphicsPipeline(debugLinesPipeline);
        Fwog::Cmd::BindUniformBuffer(0, globalUniformsBuffer);
        Fwog::Cmd::BindVertexBuffer(0, lineVertexBuffer, 0, sizeof(glm::vec3));
        Fwog::Cmd::Draw(uint32_t(debugLines.size() * 2), 1, 0, 0);
      }
    });

#ifdef FROGRENDER_FSR2_ENABLE
  if (fsr2Enable)
  {
    Fwog::Compute("FSR 2",
                  [&]
                  {
                    static Fwog::TimerQueryAsync timer(5);
                    if (auto t = timer.PopTimestamp())
                    {
                      fsr2Performance = *t / 10e5;
                    }
                    Fwog::TimerScoped scopedTimer(timer);

                    if (frameIndex == 1)
                    {
                      dt = 17.0 / 1000.0;
                    }

                    float jitterX{};
                    float jitterY{};
                    ffxFsr2GetJitterOffset(&jitterX, &jitterY, frameIndex, ffxFsr2GetJitterPhaseCount(renderWidth, windowWidth));

                    FfxFsr2DispatchDescription dispatchDesc{
                      .color = ffxGetTextureResourceGL(frame.colorHdrRenderRes->Handle(), renderWidth, renderHeight, GL_R11F_G11F_B10F),
                      .depth = ffxGetTextureResourceGL(frame.gDepth->Handle(), renderWidth, renderHeight, GL_DEPTH_COMPONENT32F),
                      .motionVectors = ffxGetTextureResourceGL(frame.gMotion->Handle(), renderWidth, renderHeight, GL_RG16F),
                      .exposure = {},
                      .reactive = {},
                      .transparencyAndComposition = {},
                      .output = ffxGetTextureResourceGL(frame.colorHdrWindowRes->Handle(), windowWidth, windowHeight, GL_R11F_G11F_B10F),
                      .jitterOffset = {jitterX, jitterY},
                      .motionVectorScale = {float(renderWidth), float(renderHeight)},
                      .renderSize = {renderWidth, renderHeight},
                      .enableSharpening = fsr2Sharpness != 0,
                      .sharpness = fsr2Sharpness,
                      .frameTimeDelta = static_cast<float>(dt * 1000.0),
                      .preExposure = 1,
                      .reset = false,
                      .cameraNear = cameraNear,
                      .cameraFar = cameraFar,
                      .cameraFovAngleVertical = cameraFovY,
                      .viewSpaceToMetersFactor = 1,
                      .deviceDepthNegativeOneToOne = false,
                    };

                    if (auto err = ffxFsr2ContextDispatch(&fsr2Context, &dispatchDesc); err != FFX_OK)
                    {
                      printf("FSR 2 error: %d\n", err);
                    }
                  });
    Fwog::MemoryBarrier(Fwog::MemoryBarrierBit::TEXTURE_FETCH_BIT);
  }
#endif

  const auto ppAttachment = Fwog::RenderColorAttachment{
    .texture = frame.colorLdrWindowRes.value(),
    .loadOp = Fwog::AttachmentLoadOp::DONT_CARE,
  };

  Fwog::Render(
    {
      .name = "Postprocessing",
      .colorAttachments = {&ppAttachment, 1},
    },
    [&]
    {
      Fwog::Cmd::BindGraphicsPipeline(postprocessingPipeline);
      Fwog::Cmd::BindSampledImage(0, fsr2Enable ? frame.colorHdrWindowRes.value() : frame.colorHdrRenderRes.value(), nearestSampler);
      Fwog::Cmd::BindSampledImage(1, noiseTexture.value(), nearestSampler);
      Fwog::Cmd::Draw(3, 1, 0, 0);
    });

  // TODO: Conditionally render to the screen when an option to hide the UI is selected
  Fwog::RenderToSwapchain(
    {
      .name = "Copy to swapchain",
      .viewport =
        Fwog::Viewport{
          .drawRect{.offset = {0, 0}, .extent = {windowWidth, windowHeight}},
          .minDepth = 0.0f,
          .maxDepth = 1.0f,
        },
      .colorLoadOp = Fwog::AttachmentLoadOp::DONT_CARE,
      .depthLoadOp = Fwog::AttachmentLoadOp::DONT_CARE,
      .stencilLoadOp = Fwog::AttachmentLoadOp::DONT_CARE,
    },
    [&]
    {
      const Fwog::Texture* tex = &frame.colorLdrWindowRes.value();
      if (glfwGetKey(window, GLFW_KEY_F1) == GLFW_PRESS)
        tex = &frame.gAlbedo.value();
      if (glfwGetKey(window, GLFW_KEY_F2) == GLFW_PRESS)
        tex = &frame.gNormal.value();
      if (glfwGetKey(window, GLFW_KEY_F3) == GLFW_PRESS)
        tex = &frame.gDepth.value();
      if (glfwGetKey(window, GLFW_KEY_F4) == GLFW_PRESS)
        tex = &frame.rsm->GetIndirectLighting();
      if (tex)
      {
        Fwog::Cmd::BindGraphicsPipeline(debugTexturePipeline);
        Fwog::Cmd::BindSampledImage(0, *tex, nearestSampler);
        Fwog::Cmd::Draw(3, 1, 0, 0);
      }
    });
}<|MERGE_RESOLUTION|>--- conflicted
+++ resolved
@@ -642,16 +642,10 @@
       Fwog::Cmd::DrawIndexedIndirect(*meshletIndirectCommand, 0, 1, 0);
     });
 
-<<<<<<< HEAD
   if (generateHizBuffer)
   {
     Fwog::Compute(
       "HZB Build Pass",
-=======
-  if (updateCullingFrustum)
-  {
-    Fwog::Compute("HZB Build Pass",
->>>>>>> d0c41c25
       [&]
       {
         Fwog::Cmd::BindImage(0, *frame.hzb, 0);
@@ -662,12 +656,7 @@
         const uint32_t hzbLevels = frame.hzb->GetCreateInfo().mipLevels;
         Fwog::Cmd::Dispatch((hzbCurrentWidth + 15) / 16, (hzbCurrentHeight + 15) / 16, 1);
         Fwog::Cmd::BindComputePipeline(hzbReducePipeline);
-<<<<<<< HEAD
         for (uint32_t level = 1; level < hzbLevels; ++level) {
-=======
-        for (uint32_t level = 1; level < hzbLevels; ++level)
-        {
->>>>>>> d0c41c25
           Fwog::Cmd::BindImage(0, *frame.hzb, level - 1);
           Fwog::Cmd::BindImage(1, *frame.hzb, level);
           hzbCurrentWidth = std::max(1u, hzbCurrentWidth >> 1);
@@ -677,7 +666,6 @@
         Fwog::MemoryBarrier(Fwog::MemoryBarrierBit::IMAGE_ACCESS_BIT);
       });
   }
-<<<<<<< HEAD
   else
   {
     const uint32_t hzbLevels = frame.hzb->GetCreateInfo().mipLevels;
@@ -687,8 +675,6 @@
       frame.hzb->ClearImage({.level = level, .data = &one});
     }
   }
-=======
->>>>>>> d0c41c25
 
   auto materialDepthAttachment = Fwog::RenderDepthStencilAttachment{
     .texture = frame.materialDepth.value(),

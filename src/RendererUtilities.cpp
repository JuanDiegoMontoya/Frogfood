#include "RendererUtilities.h"

#define STB_INCLUDE_IMPLEMENTATION
#define STB_INCLUDE_LINE_GLSL
#include "stb_include.h"
#include "Fvog/Device.h"

Fwog::Shader LoadShaderWithIncludes(Fwog::PipelineStage stage, const std::filesystem::path& path)
{
  if (!std::filesystem::exists(path) || std::filesystem::is_directory(path) || !path.has_filename())
  {
    throw std::runtime_error("Path does not refer to a file");
  }
  auto pathStr = path.string();
  auto parentPathStr = path.parent_path().string();
  char error[256]{};
  auto processedSource = std::unique_ptr<char, decltype([](char* p) { free(p); })>(stb_include_file(pathStr.c_str(), nullptr, parentPathStr.c_str(), error));
  if (!processedSource)
  {
    throw std::runtime_error("Failed to process includes");
  }
<<<<<<< HEAD
  return Fwog::Shader(stage, processedSource.get());
}

// Experimental includer that uses glslang includer
Fvog::Shader LoadShaderWithIncludes2(Fvog::Device& device, Fvog::PipelineStage stage, const std::filesystem::path& path)
{
  if (!std::filesystem::exists(path) || std::filesystem::is_directory(path))
  {
    throw std::runtime_error("Path does not refer to a file");
  }
  return Fvog::Shader(device.device_, stage, path, path.filename().string().c_str());
}

//Fvog::Shader LoadShaderWithIncludes2(Fvog::Device& device, Fvog::PipelineStage stage, const std::filesystem::path& path)
//{
//  if (!std::filesystem::exists(path) || std::filesystem::is_directory(path))
//  {
//    throw std::runtime_error("Path does not refer to a file");
//  }
//
//  auto pathStr = path.string();
//  auto parentPathStr = path.parent_path().string();
//  char error[256]{};
//  auto processedSource = std::unique_ptr<char, decltype([](char* p) { free(p); })>(stb_include_file(pathStr.c_str(), nullptr, parentPathStr.c_str(), error));
//  if (!processedSource)
//  {
//    throw std::runtime_error("Failed to process includes");
//  }
//  return Fvog::Shader(device.device_, stage, std::string_view(processedSource.get()), path.filename().string().c_str());
//}
=======
  return Fwog::Shader(stage, processedSource.get(), path.filename().string());
}
>>>>>>> 439be529
<|MERGE_RESOLUTION|>--- conflicted
+++ resolved
@@ -19,7 +19,6 @@
   {
     throw std::runtime_error("Failed to process includes");
   }
-<<<<<<< HEAD
   return Fwog::Shader(stage, processedSource.get());
 }
 
@@ -49,8 +48,4 @@
 //    throw std::runtime_error("Failed to process includes");
 //  }
 //  return Fvog::Shader(device.device_, stage, std::string_view(processedSource.get()), path.filename().string().c_str());
-//}
-=======
-  return Fwog::Shader(stage, processedSource.get(), path.filename().string());
-}
->>>>>>> 439be529
+//}